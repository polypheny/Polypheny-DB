/*
 * Copyright 2019-2021 The Polypheny Project
 *
 * Licensed under the Apache License, Version 2.0 (the "License");
 * you may not use this file except in compliance with the License.
 * You may obtain a copy of the License at
 *
 * http://www.apache.org/licenses/LICENSE-2.0
 *
 * Unless required by applicable law or agreed to in writing, software
 * distributed under the License is distributed on an "AS IS" BASIS,
 * WITHOUT WARRANTIES OR CONDITIONS OF ANY KIND, either express or implied.
 * See the License for the specific language governing permissions and
 * limitations under the License.
 */

package org.polypheny.db.monitoring.events;

import java.sql.Timestamp;
import java.util.List;
import java.util.UUID;
import org.polypheny.db.monitoring.events.MonitoringDataPoint;


/**
 * Marker interface for the data type, which can be monitored.
 * A MonitoringData implementation should always have a corresponding
 * MonitoringPersistentData implementation.
 */
public interface MonitoringEvent {

    UUID getId();

    Timestamp getRecordedTimestamp();

<<<<<<< HEAD
    String getEventType();

=======
>>>>>>> de7c4de2
    /**
     * @param <T> Defined Class Types which will be generated from the event.
     * The analyze method will create the list of metrics.
     * @return
     */
    <T extends MonitoringDataPoint> List<Class<T>> getMetrics();

    /**
     * @param <T> defined Class Types which will optionally be generated from the event.
     * The analyze method will attach the optional metrics.
     * @return
     */
    <T extends MonitoringDataPoint> List<Class<T>> getOptionalMetrics();

    /**
     * The analyze method will analyze the Monitoring Event and create metric out of the data.
     *
     * @return The generates metrics.
     */
    List<MonitoringDataPoint> analyze();

}<|MERGE_RESOLUTION|>--- conflicted
+++ resolved
@@ -19,8 +19,6 @@
 import java.sql.Timestamp;
 import java.util.List;
 import java.util.UUID;
-import org.polypheny.db.monitoring.events.MonitoringDataPoint;
-
 
 /**
  * Marker interface for the data type, which can be monitored.
@@ -33,12 +31,7 @@
 
     Timestamp getRecordedTimestamp();
 
-<<<<<<< HEAD
-    String getEventType();
-
-=======
->>>>>>> de7c4de2
-    /**
+     /**
      * @param <T> Defined Class Types which will be generated from the event.
      * The analyze method will create the list of metrics.
      * @return
