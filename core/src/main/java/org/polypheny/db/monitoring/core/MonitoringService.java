/*
 * Copyright 2019-2021 The Polypheny Project
 *
 * Licensed under the Apache License, Version 2.0 (the "License");
 * you may not use this file except in compliance with the License.
 * You may obtain a copy of the License at
 *
 * http://www.apache.org/licenses/LICENSE-2.0
 *
 * Unless required by applicable law or agreed to in writing, software
 * distributed under the License is distributed on an "AS IS" BASIS,
 * WITHOUT WARRANTIES OR CONDITIONS OF ANY KIND, either express or implied.
 * See the License for the specific language governing permissions and
 * limitations under the License.
 */

package org.polypheny.db.monitoring.core;

import java.sql.Timestamp;
import java.util.List;
import org.polypheny.db.monitoring.events.MonitoringDataPoint;
import org.polypheny.db.monitoring.events.MonitoringEvent;
import org.polypheny.db.monitoring.events.QueryDataPoint;


/**
 * Main interface for working with the MonitoringService environment. Jobs can be registered, monitored
 * and subscriber can the registered based on MonitoringEventData
 */
public interface MonitoringService {

    /**
     * monitor event which will be queued immediately and get processed by a registered queue worker.
     *
     * @param eventData The event data object.
     * @param <T> The type parameter for the event, which will implement MonitoringEventData
     */
    <T extends MonitoringEvent> void monitorEvent( T eventData );

    /**
     * Get all data for given monitoring persistent type.
     *
     * @param dataPointClass
     * @param <T>
     * @return
     */
    <T extends MonitoringDataPoint> List<T> getAllDataPoints( Class<T> dataPointClass );

    /**
     * Get data before specified timestamp for given monitoring persistent type.
     *
     * @param dataPointClass
     * @param <T>
     * @return
     */
    <T extends MonitoringDataPoint> List<T> getDataPointsBefore( Class<T> dataPointClass, Timestamp timestamp );

    /**
     * Get data after specified timestamp for given monitoring persistent type.
     *
     * @param dataPointClass
     * @param <T>
     * @return
     */
    <T extends MonitoringDataPoint> List<T> getDataPointsAfter( Class<T> dataPointClass, Timestamp timestamp );

<<<<<<< HEAD

    List<QueryDataPoint> getQueryDataPoints( String queryClassString );

}
=======
}
>>>>>>> ce93ec76
<|MERGE_RESOLUTION|>--- conflicted
+++ resolved
@@ -64,11 +64,7 @@
      */
     <T extends MonitoringDataPoint> List<T> getDataPointsAfter( Class<T> dataPointClass, Timestamp timestamp );
 
-<<<<<<< HEAD
 
     List<QueryDataPoint> getQueryDataPoints( String queryClassString );
 
-}
-=======
-}
->>>>>>> ce93ec76
+}