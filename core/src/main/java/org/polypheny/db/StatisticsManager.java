--- conflicted
+++ resolved
@@ -46,17 +46,10 @@
 
 
     // Use algNode to update
-<<<<<<< HEAD
-    public abstract void tablesToUpdate( long tableId );
-
-    // Use cache if possible
-    public abstract void tablesToUpdate( long tableId, Map<Long, List<?>> changedValues, MonitoringType type, long schemaId );
-=======
     public abstract void entitiesToUpdate( long entityId );
 
     // Use cache if possible
     public abstract void entitiesToUpdate( long entityId, Map<Long, List<?>> changedValues, MonitoringType type, long namespaceId );
->>>>>>> 250079c0
 
     protected abstract void reevaluateEntity( long entityId );
 
@@ -64,23 +57,13 @@
 
     public abstract void asyncReevaluateAllStatistics();
 
-<<<<<<< HEAD
-    public abstract void deleteTableToUpdate( long tableId );
-
-    public abstract void updateRowCountPerTable( long tableId, long number, MonitoringType type );
-=======
     public abstract void deleteEntityToUpdate( long entityId );
 
     public abstract void updateRowCountPerEntity( long entityId, long number, MonitoringType type );
->>>>>>> 250079c0
 
     public abstract void setIndexSize( long entityId, int indexSize );
 
-<<<<<<< HEAD
-    public abstract void setTableCalls( long tableId, MonitoringType type );
-=======
     public abstract void setEntityCalls( long entityId, MonitoringType type );
->>>>>>> 250079c0
 
     public abstract String getRevalId();
 
@@ -90,15 +73,9 @@
 
     public abstract Map<?, ?> getQualifiedStatisticMap();
 
-<<<<<<< HEAD
-    public abstract Object getTableStatistic( long schemaId, long tableId );
-
-    public abstract Long rowCountPerTable( long tableId );
-=======
     public abstract Object getEntityStatistic( long namespaceId, long entityId );
 
     public abstract Long tupleCountPerEntity( long entityId );
->>>>>>> 250079c0
 
     public abstract void updateCommitRollback( boolean committed );
 
