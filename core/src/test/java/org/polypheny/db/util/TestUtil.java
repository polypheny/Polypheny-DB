/*
 * Copyright 2019-2024 The Polypheny Project
 *
 * Licensed under the Apache License, Version 2.0 (the "License");
 * you may not use this file except in compliance with the License.
 * You may obtain a copy of the License at
 *
 * http://www.apache.org/licenses/LICENSE-2.0
 *
 * Unless required by applicable law or agreed to in writing, software
 * distributed under the License is distributed on an "AS IS" BASIS,
 * WITHOUT WARRANTIES OR CONDITIONS OF ANY KIND, either express or implied.
 * See the License for the specific language governing permissions and
 * limitations under the License.
 *
 * This file incorporates code covered by the following terms:
 *
 * Licensed to the Apache Software Foundation (ASF) under one or more
 * contributor license agreements.  See the NOTICE file distributed with
 * this work for additional information regarding copyright ownership.
 * The ASF licenses this file to you under the Apache License, Version 2.0
 * (the "License"); you may not use this file except in compliance with
 * the License.  You may obtain a copy of the License at
 *
 * http://www.apache.org/licenses/LICENSE-2.0
 *
 * Unless required by applicable law or agreed to in writing, software
 * distributed under the License is distributed on an "AS IS" BASIS,
 * WITHOUT WARRANTIES OR CONDITIONS OF ANY KIND, either express or implied.
 * See the License for the specific language governing permissions and
 * limitations under the License.
 */

package org.polypheny.db.util;


import com.google.common.annotations.VisibleForTesting;
import java.util.Objects;
import java.util.regex.Matcher;
import java.util.regex.Pattern;
<<<<<<< HEAD
=======
import org.polypheny.db.catalog.exceptions.GenericRuntimeException;
>>>>>>> 18d3cce9


/**
 * Static utilities for JUnit tests.
 */
public abstract class TestUtil {

    private static final Pattern LINE_BREAK_PATTERN = Pattern.compile( "\r\n|\r|\n" );

    private static final Pattern TAB_PATTERN = Pattern.compile( "\t" );

    private static final String LINE_BREAK = "\\\\n\"" + Util.LINE_SEPARATOR + " + \"";

    private static final String JAVA_VERSION = System.getProperties().getProperty( "java.version" );


    public static void assertEqualsVerbose( String expected, String actual ) {
        if ( actual == null ) {
            if ( expected == null ) {
                return;
            } else {
                String message = "Expected:\n" + expected + "\nActual: null";
<<<<<<< HEAD
                throw new RuntimeException( message + " " + expected + "!=" + null );
=======
                throw new GenericRuntimeException( message + " " + expected + "!=" + null );
>>>>>>> 18d3cce9
            }
        }
        if ( (expected != null) && expected.equals( actual ) ) {
            return;
        }
        String s = toJavaString( actual );

        String message = "Expected:\n" + expected + "\nActual:\n" + actual + "\nActual java:\n" + s + '\n';
<<<<<<< HEAD
        throw new RuntimeException( message + " " + expected + "!=" + actual );
=======
        throw new GenericRuntimeException( message + " " + expected + "!=" + actual );
>>>>>>> 18d3cce9
    }


    /**
     * Converts a string (which may contain quotes and newlines) into a java literal.
     * <p>
     * For example, <code>string with "quotes" split across lines</code>
     * <p>
     * becomes
     * <p>
     * <code>"string with \"quotes\" split" + NL + "across lines"</code>
     */
    public static String quoteForJava( String s ) {
        s = Util.replace( s, "\\", "\\\\" );
        s = Util.replace( s, "\"", "\\\"" );
        s = LINE_BREAK_PATTERN.matcher( s ).replaceAll( LINE_BREAK );
        s = TAB_PATTERN.matcher( s ).replaceAll( "\\\\t" );
        s = "\"" + s + "\"";
        final String spurious = " + \n\"\"";
        if ( s.endsWith( spurious ) ) {
            s = s.substring( 0, s.length() - spurious.length() );
        }
        return s;
    }


    /**
     * Converts a string (which may contain quotes and newlines) into a java literal.
     * <p>
     * For example,
     * <code>string with "quotes" split across lines</code>
     * becomes
     * <code>TestUtil.fold( "string with \"quotes\" split\n", + "across lines")</code>
     */
    public static String toJavaString( String s ) {
        // Convert [string with "quotes" split across lines] into [fold( "string with \"quotes\" split\n" + "across lines")]
        //
        s = Util.replace( s, "\"", "\\\"" );
        s = LINE_BREAK_PATTERN.matcher( s ).replaceAll( LINE_BREAK );
        s = TAB_PATTERN.matcher( s ).replaceAll( "\\\\t" );
        s = "\"" + s + "\"";
        String spurious = "\n \\+ \"\"";
        if ( s.endsWith( spurious ) ) {
            s = s.substring( 0, s.length() - spurious.length() );
        }
        return s;
    }


    /**
     * Combines an array of strings, each representing a line, into a single string containing line separators.
     */
    public static String fold( String... strings ) {
        StringBuilder buf = new StringBuilder();
        for ( String string : strings ) {
            buf.append( string );
            buf.append( '\n' );
        }
        return buf.toString();
    }


    /**
     * Quotes a string for Java or JSON.
     */
    public static String escapeString( String s ) {
        return escapeString( new StringBuilder(), s ).toString();
    }


    /**
     * Quotes a string for Java or JSON, into a builder.
     */
    public static StringBuilder escapeString( StringBuilder buf, String s ) {
        buf.append( '"' );
        int n = s.length();
        char lastChar = 0;
        for ( int i = 0; i < n; ++i ) {
            char c = s.charAt( i );
            switch ( c ) {
                case '\\':
                    buf.append( "\\\\" );
                    break;
                case '"':
                    buf.append( "\\\"" );
                    break;
                case '\n':
                    buf.append( "\\n" );
                    break;
                case '\r':
                    if ( lastChar != '\n' ) {
                        buf.append( "\\r" );
                    }
                    break;
                default:
                    buf.append( c );
                    break;
            }
            lastChar = c;
        }
        return buf.append( '"' );
    }


    /**
     * Quotes a pattern.
     */
    public static String quotePattern( String s ) {
        return s.replaceAll( "\\\\", "\\\\" )
                .replaceAll( "\\.", "\\\\." )
                .replaceAll( "\\+", "\\\\+" )
                .replaceAll( "\\{", "\\\\{" )
                .replaceAll( "}", "\\\\}" )
                .replaceAll( "\\|", "\\\\||" )
                .replaceAll( "[$]", "\\\\\\$" )
                .replaceAll( "\\?", "\\\\?" )
                .replaceAll( "\\*", "\\\\*" )
                .replaceAll( "\\(", "\\\\(" )
                .replaceAll( "\\)", "\\\\)" )
                .replaceAll( "\\[", "\\\\[" )
                .replaceAll( "]", "\\\\]" );
    }


    /**
     * Returns the Java major version: 7 for JDK 1.7, 8 for JDK 8, 10 for JDK 10, etc. depending on current system property {@code java.version}.
     */
    public static int getJavaMajorVersion() {
        return majorVersionFromString( JAVA_VERSION );
    }


    /**
     * Detects java major version given long format of full JDK version. See <a href="http://openjdk.java.net/jeps/223">JEP 223: New Version-String Scheme</a>.
     *
     * @param version current version as string usually from {@code java.version} property.
     * @return major java version ({@code 8, 9, 10, 11} etc.)
     */
    @VisibleForTesting
    static int majorVersionFromString( String version ) {
        Objects.requireNonNull( version, "version" );

        if ( version.startsWith( "1." ) ) {
            // running on version <= 8 (expecting string of type: x.y.z*)
            final String[] versions = version.split( "\\." );
            return Integer.parseInt( versions[1] );
        }
        // probably running on > 8 (just get first integer which is major version)
        Matcher matcher = Pattern.compile( "^\\d+" ).matcher( version );
        if ( !matcher.lookingAt() ) {
            throw new IllegalArgumentException( "Can't parse (detect) JDK version from " + version );
        }

        return Integer.parseInt( matcher.group() );
    }

}<|MERGE_RESOLUTION|>--- conflicted
+++ resolved
@@ -38,10 +38,7 @@
 import java.util.Objects;
 import java.util.regex.Matcher;
 import java.util.regex.Pattern;
-<<<<<<< HEAD
-=======
 import org.polypheny.db.catalog.exceptions.GenericRuntimeException;
->>>>>>> 18d3cce9
 
 
 /**
@@ -64,11 +61,7 @@
                 return;
             } else {
                 String message = "Expected:\n" + expected + "\nActual: null";
-<<<<<<< HEAD
-                throw new RuntimeException( message + " " + expected + "!=" + null );
-=======
                 throw new GenericRuntimeException( message + " " + expected + "!=" + null );
->>>>>>> 18d3cce9
             }
         }
         if ( (expected != null) && expected.equals( actual ) ) {
@@ -77,11 +70,7 @@
         String s = toJavaString( actual );
 
         String message = "Expected:\n" + expected + "\nActual:\n" + actual + "\nActual java:\n" + s + '\n';
-<<<<<<< HEAD
-        throw new RuntimeException( message + " " + expected + "!=" + actual );
-=======
         throw new GenericRuntimeException( message + " " + expected + "!=" + actual );
->>>>>>> 18d3cce9
     }
 
 
