--- conflicted
+++ resolved
@@ -20,10 +20,6 @@
 import java.util.Arrays;
 import java.util.Collections;
 import java.util.List;
-<<<<<<< HEAD
-import java.util.stream.Collectors;
-=======
->>>>>>> 18d3cce9
 import org.junit.jupiter.api.Assertions;
 import org.junit.jupiter.api.BeforeAll;
 import org.junit.jupiter.api.Test;
@@ -34,13 +30,8 @@
 import org.polypheny.db.type.entity.PolyValue;
 import org.polypheny.db.type.entity.numerical.PolyInteger;
 import org.polypheny.db.util.Pair;
-<<<<<<< HEAD
-import org.polypheny.db.util.PolyMode;
-import org.polypheny.db.util.PolyphenyHomeDirManager;
-=======
 import org.polypheny.db.util.PolyphenyHomeDirManager;
 import org.polypheny.db.util.RunMode;
->>>>>>> 18d3cce9
 
 
 public class CowHashIndexTest {
@@ -48,11 +39,7 @@
     @BeforeAll
     public static void init() {
         if ( PolyphenyHomeDirManager.getMode() == null ) {
-<<<<<<< HEAD
-            PolyphenyHomeDirManager.setModeAndGetInstance( PolyMode.TEST );
-=======
             PolyphenyHomeDirManager.setModeAndGetInstance( RunMode.TEST );
->>>>>>> 18d3cce9
         }
     }
 
@@ -174,11 +161,7 @@
 
 
     public static List<PolyValue> asPolyValues( Integer... elements ) {
-<<<<<<< HEAD
-        return List.copyOf( Arrays.asList( elements ) ).stream().map( PolyInteger::of ).collect( Collectors.toList() );
-=======
         return List.copyOf( Arrays.asList( elements ) ).stream().map( value -> (PolyValue) PolyInteger.of( value ) ).toList();
->>>>>>> 18d3cce9
     }
 
 }