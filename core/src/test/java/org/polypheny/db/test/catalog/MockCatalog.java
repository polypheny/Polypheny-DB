--- conflicted
+++ resolved
@@ -721,11 +721,7 @@
 
 
     @Override
-<<<<<<< HEAD
-    public void partitionTable( long tableId, PartitionType partitionType, long partitionColumnId, int numPartitionGroups, List<Long> partitionGroupIds, PartitionProperty partitionProperty  ) {
-=======
     public void partitionTable( long tableId, PartitionType partitionType, long partitionColumnId, int numPartitionGroups, List<Long> partitionGroupIds, PartitionProperty partitionProperty ) {
->>>>>>> 3ee4dcf6
         throw new NotImplementedException();
     }
 
@@ -819,10 +815,7 @@
         throw new NotImplementedException();
     }
 
-<<<<<<< HEAD
-=======
-
->>>>>>> 3ee4dcf6
+
     /**
      * Adds a partition to the catalog
      *
@@ -858,12 +851,8 @@
      */
     @Override
     public CatalogPartition getPartition( long partitionId ) {
-<<<<<<< HEAD
-        throw new NotImplementedException();    }
-=======
-        throw new NotImplementedException();
-    }
->>>>>>> 3ee4dcf6
+        throw new NotImplementedException();
+    }
 
 
     /**
@@ -886,12 +875,8 @@
      */
     @Override
     public List<CatalogPartition> getPartitions( long partitionGroupId ) {
-<<<<<<< HEAD
-        throw new NotImplementedException();    }
-=======
-        throw new NotImplementedException();
-    }
->>>>>>> 3ee4dcf6
+        throw new NotImplementedException();
+    }
 
 
     /**
@@ -905,12 +890,8 @@
      */
     @Override
     public List<CatalogPartition> getPartitions( Pattern databaseNamePattern, Pattern schemaNamePattern, Pattern tableNamePattern ) {
-<<<<<<< HEAD
-        throw new NotImplementedException();    }
-=======
-        throw new NotImplementedException();
-    }
->>>>>>> 3ee4dcf6
+        throw new NotImplementedException();
+    }
 
 
     /**
@@ -922,12 +903,8 @@
      */
     @Override
     public List<Long> getPartitionsOnDataPlacement( int adapterId, long tableId ) {
-<<<<<<< HEAD
-        throw new NotImplementedException();    }
-=======
-        throw new NotImplementedException();
-    }
->>>>>>> 3ee4dcf6
+        throw new NotImplementedException();
+    }
 
 
     /**
@@ -946,22 +923,14 @@
 
     /**
      * Change physical names of a partition placement.
-<<<<<<< HEAD
-     *  @param adapterId The id of the adapter
-=======
      *
      * @param adapterId The id of the adapter
->>>>>>> 3ee4dcf6
      * @param partitionId The id of the partition
      * @param physicalSchemaName The physical schema name
      * @param physicalTableName The physical table name
      */
     @Override
-<<<<<<< HEAD
-    public void updatePartitionPlacementPhysicalNames( int adapterId, long partitionId, String physicalSchemaName, String physicalTableName) {
-=======
     public void updatePartitionPlacementPhysicalNames( int adapterId, long partitionId, String physicalSchemaName, String physicalTableName ) {
->>>>>>> 3ee4dcf6
         throw new NotImplementedException();
     }
 
@@ -979,73 +948,36 @@
 
     @Override
     public CatalogPartitionPlacement getPartitionPlacement( int adapterId, long partitionId ) {
-<<<<<<< HEAD
-        throw new NotImplementedException();    }
-=======
-        throw new NotImplementedException();
-    }
->>>>>>> 3ee4dcf6
+        throw new NotImplementedException();
+    }
 
 
     @Override
     public List<CatalogPartitionPlacement> getPartitionPlacementsByAdapter( int adapterId ) {
-<<<<<<< HEAD
-        throw new NotImplementedException();    }
-=======
-        throw new NotImplementedException();
-    }
->>>>>>> 3ee4dcf6
+        throw new NotImplementedException();
+    }
 
 
     @Override
     public List<CatalogPartitionPlacement> getPartitionPlacementByTable( int adapterId, long tableId ) {
-<<<<<<< HEAD
-        throw new NotImplementedException();    }
-=======
-        throw new NotImplementedException();
-    }
->>>>>>> 3ee4dcf6
+        throw new NotImplementedException();
+    }
 
 
     @Override
     public List<CatalogPartitionPlacement> getAllPartitionPlacementsByTable( long tableId ) {
-<<<<<<< HEAD
-        throw new NotImplementedException();    }
-=======
-        throw new NotImplementedException();
-    }
->>>>>>> 3ee4dcf6
+        throw new NotImplementedException();
+    }
 
 
     @Override
     public List<CatalogPartitionPlacement> getPartitionPlacements( long partitionId ) {
-<<<<<<< HEAD
-        throw new NotImplementedException();    }
-=======
-        throw new NotImplementedException();
-    }
->>>>>>> 3ee4dcf6
+        throw new NotImplementedException();
+    }
 
 
     @Override
     public boolean checkIfExistsPartitionPlacement( int adapterId, long partitionId ) {
-<<<<<<< HEAD
-        throw new NotImplementedException();    }
-
-
-    @Override
-    public void removeTableFromPeriodicProcessing( long tableId ) { throw new NotImplementedException();}
-
-
-    @Override
-    public void addTableToPeriodicProcessing( long tableId )  { throw new NotImplementedException();}
-
-    @Override
-    public List<CatalogTable> getTablesForPeriodicProcessing()  { throw new NotImplementedException();}
-
-    @Override
-    public List<CatalogPartition> getPartitionsByTable(long tableId){ throw new NotImplementedException(); }
-=======
         throw new NotImplementedException();
     }
 
@@ -1073,7 +1005,6 @@
         throw new NotImplementedException();
     }
 
->>>>>>> 3ee4dcf6
 
     /**
      * Updates the specified partition group with the attached partitionIds
@@ -1099,18 +1030,11 @@
 
 
     /**
-<<<<<<< HEAD
-     * Assigne the partition to a new partitionGroup
-=======
      * Assign the partition to a new partitionGroup
->>>>>>> 3ee4dcf6
      */
     @Override
     public void updatePartition( long partitionId, Long partitionGroupId ) {
         throw new NotImplementedException();
     }
-<<<<<<< HEAD
-=======
-
->>>>>>> 3ee4dcf6
+
 }