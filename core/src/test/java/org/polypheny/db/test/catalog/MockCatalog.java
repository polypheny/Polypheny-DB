--- conflicted
+++ resolved
@@ -50,13 +50,10 @@
 import org.polypheny.db.catalog.exceptions.UnknownSchemaException;
 import org.polypheny.db.catalog.exceptions.UnknownTableException;
 import org.polypheny.db.catalog.exceptions.UnknownUserException;
-<<<<<<< HEAD
 import org.polypheny.db.partition.properties.PartitionProperty;
-=======
 import org.polypheny.db.rel.RelCollation;
 import org.polypheny.db.rel.RelNode;
 import org.polypheny.db.rel.type.RelDataType;
->>>>>>> 1da18fe2
 import org.polypheny.db.transaction.Transaction;
 import org.polypheny.db.type.PolyType;
 
@@ -983,4 +980,35 @@
 
     @Override
     public List<CatalogPartition> getPartitionsByTable(long tableId){ throw new NotImplementedException(); }
+
+    /**
+     * Updates the specified partition group with the attached partitionIds
+     *
+     * @param partitionIds List of new partitionIds
+     */
+    @Override
+    public void updatePartitionGroup( long partitionGroupId, List<Long> partitionIds ) {
+        throw new NotImplementedException();
+    }
+
+
+    @Override
+    public void addPartitionToGroup( long partitionGroupId, Long partitionId ) {
+        throw new NotImplementedException();
+    }
+
+
+    @Override
+    public void removePartitionFromGroup( long partitionGroupId, Long partitionId ) {
+        throw new NotImplementedException();
+    }
+
+
+    /**
+     * Assigne the partition to a new partitionGroup
+     */
+    @Override
+    public void updatePartition( long partitionId, Long partitionGroupId ) {
+        throw new NotImplementedException();
+    }
 }