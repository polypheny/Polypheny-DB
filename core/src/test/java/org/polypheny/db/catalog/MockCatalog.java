--- conflicted
+++ resolved
@@ -18,52 +18,21 @@
 
 import com.google.common.collect.ImmutableList;
 import com.google.common.collect.ImmutableMap;
-import java.util.List;
-import java.util.Map;
 import org.apache.commons.lang.NotImplementedException;
 import org.polypheny.db.adapter.DataStore;
 import org.polypheny.db.algebra.AlgCollation;
 import org.polypheny.db.algebra.AlgNode;
 import org.polypheny.db.algebra.type.AlgDataType;
-import org.polypheny.db.catalog.entity.CatalogAdapter;
+import org.polypheny.db.catalog.entity.*;
 import org.polypheny.db.catalog.entity.CatalogAdapter.AdapterType;
-import org.polypheny.db.catalog.entity.CatalogColumn;
-import org.polypheny.db.catalog.entity.CatalogColumnPlacement;
-import org.polypheny.db.catalog.entity.CatalogConstraint;
-import org.polypheny.db.catalog.entity.CatalogDataPlacement;
-import org.polypheny.db.catalog.entity.CatalogDatabase;
-import org.polypheny.db.catalog.entity.CatalogEntity;
-import org.polypheny.db.catalog.entity.CatalogForeignKey;
-import org.polypheny.db.catalog.entity.CatalogGraphDatabase;
-import org.polypheny.db.catalog.entity.CatalogGraphMapping;
-import org.polypheny.db.catalog.entity.CatalogGraphPlacement;
-import org.polypheny.db.catalog.entity.CatalogIndex;
-import org.polypheny.db.catalog.entity.CatalogKey;
-import org.polypheny.db.catalog.entity.CatalogNamespace;
-import org.polypheny.db.catalog.entity.CatalogPartition;
-import org.polypheny.db.catalog.entity.CatalogPartitionGroup;
-import org.polypheny.db.catalog.entity.CatalogPartitionPlacement;
-import org.polypheny.db.catalog.entity.CatalogPrimaryKey;
-import org.polypheny.db.catalog.entity.CatalogQueryInterface;
-import org.polypheny.db.catalog.entity.CatalogUser;
-import org.polypheny.db.catalog.entity.CatalogView;
-import org.polypheny.db.catalog.entity.MaterializedCriteria;
-import org.polypheny.db.catalog.exceptions.GenericCatalogException;
-import org.polypheny.db.catalog.exceptions.NoTablePrimaryKeyException;
-import org.polypheny.db.catalog.exceptions.UnknownAdapterException;
-import org.polypheny.db.catalog.exceptions.UnknownColumnException;
-import org.polypheny.db.catalog.exceptions.UnknownConstraintException;
-import org.polypheny.db.catalog.exceptions.UnknownDatabaseException;
-import org.polypheny.db.catalog.exceptions.UnknownForeignKeyException;
-import org.polypheny.db.catalog.exceptions.UnknownIndexException;
-import org.polypheny.db.catalog.exceptions.UnknownNamespaceException;
-import org.polypheny.db.catalog.exceptions.UnknownQueryInterfaceException;
-import org.polypheny.db.catalog.exceptions.UnknownTableException;
-import org.polypheny.db.catalog.exceptions.UnknownUserException;
+import org.polypheny.db.catalog.exceptions.*;
 import org.polypheny.db.partition.properties.PartitionProperty;
 import org.polypheny.db.transaction.Statement;
 import org.polypheny.db.transaction.Transaction;
 import org.polypheny.db.type.PolyType;
+
+import java.util.List;
+import java.util.Map;
 
 
 /**
@@ -1026,13 +995,13 @@
     /**
      * Adds a placement for a partition.
      *
-     * @param adapterId The adapter on which the table should be placed on
-     * @param placementType The type of placement
+     * @param adapterId          The adapter on which the table should be placed on
+     * @param placementType      The type of placement
      * @param physicalSchemaName The schema name on the adapter
-     * @param physicalTableName The table name on the adapter
+     * @param physicalTableName  The table name on the adapter
      */
     @Override
-    public void addPartitionPlacement( int adapterId, long tableId, long partitionId, PlacementType placementType, String physicalSchemaName, String physicalTableName, DataPlacementRole role ) {
+    public void addPartitionPlacement(int adapterId, long tableId, long partitionId, PlacementType placementType, String physicalSchemaName, String physicalTableName, DataPlacementRole role) {
         throw new NotImplementedException();
     }
 
@@ -1161,31 +1130,31 @@
 
 
     @Override
-    public List<CatalogDataPlacement> getDataPlacements( long tableId ) {
-        throw new NotImplementedException();
-    }
-
-
-    @Override
-    public List<CatalogDataPlacement> getDataPlacementsByRole( long tableId, DataPlacementRole role ) {
-        throw new NotImplementedException();
-    }
-
-
-    @Override
-    public List<CatalogPartitionPlacement> getPartitionPlacementsByRole( long tableId, DataPlacementRole role ) {
-        throw new NotImplementedException();
-    }
-
-
-    @Override
-    public void addDataPlacement( int adapterId, long tableId ) {
-        throw new NotImplementedException();
-    }
-
-
-    @Override
-    public CatalogDataPlacement addDataPlacementIfNotExists( int adapterId, long tableId ) {
+    public List<CatalogDataPlacement> getDataPlacements(long tableId) {
+        throw new NotImplementedException();
+    }
+
+
+    @Override
+    public List<CatalogDataPlacement> getDataPlacementsByRole(long tableId, DataPlacementRole role) {
+        throw new NotImplementedException();
+    }
+
+
+    @Override
+    public List<CatalogPartitionPlacement> getPartitionPlacementsByRole(long tableId, DataPlacementRole role) {
+        throw new NotImplementedException();
+    }
+
+
+    @Override
+    public void addDataPlacement(int adapterId, long tableId) {
+        throw new NotImplementedException();
+    }
+
+
+    @Override
+    public CatalogDataPlacement addDataPlacementIfNotExists(int adapterId, long tableId ) {
         throw new NotImplementedException();
     }
 
@@ -1293,17 +1262,19 @@
 
 
     @Override
-    public long getPartitionGroupByPartition( long partitionId ) {
-        throw new NotImplementedException();
-    }
-
-
-    @Override
-<<<<<<< HEAD
-    public void updateGraphPlacementPhysicalNames( long id, int adapterId, String physicalGraphName ) {
-=======
-    public List<CatalogPartitionPlacement> getPartitionPlacementsByIdAndRole( long tableId, long partitionId, DataPlacementRole role ) {
->>>>>>> 0dd4cfc3
+    public long getPartitionGroupByPartition(long partitionId) {
+        throw new NotImplementedException();
+    }
+
+
+    @Override
+    public void updateGraphPlacementPhysicalNames(long id, int adapterId, String physicalGraphName) {
+        throw new NotImplementedException();
+    }
+
+
+    @Override
+    public List<CatalogPartitionPlacement> getPartitionPlacementsByIdAndRole(long tableId, long partitionId, DataPlacementRole role) {
         throw new NotImplementedException();
     }
 
