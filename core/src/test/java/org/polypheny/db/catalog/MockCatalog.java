--- conflicted
+++ resolved
@@ -17,19 +17,13 @@
 package org.polypheny.db.catalog;
 
 import java.beans.PropertyChangeListener;
-<<<<<<< HEAD
-=======
 import java.util.Collection;
->>>>>>> 18d3cce9
 import java.util.Map;
 import java.util.concurrent.ConcurrentLinkedDeque;
 import java.util.function.Supplier;
 import org.apache.commons.lang3.NotImplementedException;
-<<<<<<< HEAD
-=======
 import org.jetbrains.annotations.NotNull;
 import org.jetbrains.annotations.Nullable;
->>>>>>> 18d3cce9
 import org.polypheny.db.adapter.DeployMode;
 import org.polypheny.db.catalog.catalogs.AllocationDocumentCatalog;
 import org.polypheny.db.catalog.catalogs.AllocationGraphCatalog;
@@ -43,10 +37,7 @@
 import org.polypheny.db.catalog.entity.LogicalUser;
 import org.polypheny.db.catalog.logistic.DataModel;
 import org.polypheny.db.catalog.snapshot.Snapshot;
-<<<<<<< HEAD
-=======
 import org.polypheny.db.util.Pair;
->>>>>>> 18d3cce9
 
 
 /**
@@ -57,12 +48,9 @@
  */
 public abstract class MockCatalog extends Catalog {
 
-<<<<<<< HEAD
-=======
     public Collection<Runnable> commitActions = new ConcurrentLinkedDeque<>();
 
 
->>>>>>> 18d3cce9
     @Override
     public void init() {
         throw new NotImplementedException();
@@ -95,8 +83,6 @@
 
     @Override
     public LogicalRelationalCatalog getLogicalRel( long namespaceId ) {
-<<<<<<< HEAD
-=======
         throw new NotImplementedException();
     }
 
@@ -109,63 +95,31 @@
 
     @Override
     public LogicalGraphCatalog getLogicalGraph( long namespaceId ) {
->>>>>>> 18d3cce9
-        throw new NotImplementedException();
-    }
-
-
-    @Override
-<<<<<<< HEAD
-    public LogicalDocumentCatalog getLogicalDoc( long namespaceId ) {
-=======
+        throw new NotImplementedException();
+    }
+
+
+    @Override
     public AllocationRelationalCatalog getAllocRel( long namespaceId ) {
->>>>>>> 18d3cce9
-        throw new NotImplementedException();
-    }
-
-
-    @Override
-<<<<<<< HEAD
-    public LogicalGraphCatalog getLogicalGraph( long namespaceId ) {
-=======
+        throw new NotImplementedException();
+    }
+
+
+    @Override
     public AllocationDocumentCatalog getAllocDoc( long namespaceId ) {
->>>>>>> 18d3cce9
-        throw new NotImplementedException();
-    }
-
-
-    @Override
-<<<<<<< HEAD
-    public AllocationRelationalCatalog getAllocRel( long namespaceId ) {
-=======
+        throw new NotImplementedException();
+    }
+
+
+    @Override
     public AllocationGraphCatalog getAllocGraph( long namespaceId ) {
->>>>>>> 18d3cce9
-        throw new NotImplementedException();
-    }
-
-
-    @Override
-<<<<<<< HEAD
-    public AllocationDocumentCatalog getAllocDoc( long namespaceId ) {
-        throw new NotImplementedException();
-=======
+        throw new NotImplementedException();
+    }
+
+
+    @Override
     public void addObserver( PropertyChangeListener listener ) {
         super.addObserver( listener );
->>>>>>> 18d3cce9
-    }
-
-
-    @Override
-<<<<<<< HEAD
-    public AllocationGraphCatalog getAllocGraph( long namespaceId ) {
-        throw new NotImplementedException();
-    }
-
-
-
-    @Override
-    public void addObserver( PropertyChangeListener listener ) {
-        super.addObserver( listener );
     }
 
 
@@ -198,68 +152,6 @@
         throw new NotImplementedException();
     }
 
-    @Override
-    public long createNamespace( String name, DataModel dataModel, boolean caseSensitive ) {
-        throw new NotImplementedException();
-    }
-
-
-    @Override
-    public void renameNamespace( long schemaId, String name ) {
-        throw new NotImplementedException();
-    }
-
-
-    @Override
-    public void dropNamespace( long id ) {
-        throw new NotImplementedException();
-    }
-
-
-    @Override
-    public long createAdapter( String uniqueName, String clazz, AdapterType type, Map<String, String> settings, DeployMode mode ) {
-        throw new NotImplementedException();
-    }
-
-
-    @Override
-    public void updateAdapterSettings( long adapterId, Map<String, String> newSettings ) {
-        throw new NotImplementedException();
-    }
-
-
-    @Override
-    public void dropAdapter( long id ) {
-        throw new NotImplementedException();
-=======
-    public void removeObserver( PropertyChangeListener listener ) {
-        super.removeObserver( listener );
-    }
-
-
-    @Override
-    public Snapshot getSnapshot() {
-        throw new NotImplementedException();
-    }
-
-
-    @Override
-    public void commit() {
-        throw new NotImplementedException();
-    }
-
-
-    @Override
-    public long createUser( String name, String password ) {
-        throw new NotImplementedException();
-    }
-
-
-    @Override
-    public void rollback() {
-        throw new NotImplementedException();
-    }
-
 
     @Override
     public long createNamespace( String name, DataModel dataModel, boolean caseSensitive ) {
@@ -324,51 +216,30 @@
     @Override
     public void executeCommitActions() {
         this.commitActions.forEach( Runnable::run );
->>>>>>> 18d3cce9
-    }
-
-
-    @Override
-<<<<<<< HEAD
-    public long createQueryInterface( String uniqueName, String clazz, Map<String, String> settings ) {
-        throw new NotImplementedException();
-=======
+    }
+
+
+    @Override
     public void clearCommitActions() {
         this.commitActions.clear();
->>>>>>> 18d3cce9
-    }
-
-
-    @Override
-<<<<<<< HEAD
-    public void dropQueryInterface( long id ) {
-        throw new NotImplementedException();
-=======
+    }
+
+
+    @Override
     public void attachCommitConstraint( Supplier<Boolean> constraintChecker, String description ) {
         // empty on purpose
->>>>>>> 18d3cce9
-    }
-
-
-    @Override
-<<<<<<< HEAD
-    public void close() {
-        throw new NotImplementedException();
-=======
+    }
+
+
+    @Override
     public void attachCommitAction( Runnable action ) {
         commitActions.add( action );
->>>>>>> 18d3cce9
-    }
-
-
-    @Override
-<<<<<<< HEAD
-    public void clear() {
-        throw new NotImplementedException();
-=======
+    }
+
+
+    @Override
     public Pair<@NotNull Boolean, @Nullable String> checkIntegrity() {
         return Pair.of( true, null );
->>>>>>> 18d3cce9
     }
 
 }