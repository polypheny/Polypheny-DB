--- conflicted
+++ resolved
@@ -25,23 +25,14 @@
 import java.util.stream.Collectors;
 import lombok.extern.slf4j.Slf4j;
 import org.polypheny.db.adapter.DataStore;
-<<<<<<< HEAD
-import org.polypheny.db.catalog.Catalog.TableType;
-import org.polypheny.db.catalog.entity.CatalogTable;
+import org.polypheny.db.catalog.Catalog.EntityType;
+import org.polypheny.db.catalog.entity.CatalogEntity;
 import org.polypheny.db.catalog.exceptions.UnknownPlacementStateException;
 import org.polypheny.db.catalog.exceptions.UnknownReplicationStrategyException;
 import org.polypheny.db.ddl.DdlManager;
 import org.polypheny.db.ddl.exception.IndexPreventsRemovalException;
 import org.polypheny.db.ddl.exception.LastPlacementException;
 import org.polypheny.db.ddl.exception.PlacementNotExistsException;
-=======
-import org.polypheny.db.catalog.Catalog.EntityType;
-import org.polypheny.db.catalog.entity.CatalogEntity;
-import org.polypheny.db.cypher.ddl.DdlManager;
-import org.polypheny.db.cypher.ddl.exception.IndexPreventsRemovalException;
-import org.polypheny.db.cypher.ddl.exception.LastPlacementException;
-import org.polypheny.db.cypher.ddl.exception.PlacementNotExistsException;
->>>>>>> 9b149a46
 import org.polypheny.db.languages.ParserPos;
 import org.polypheny.db.languages.QueryParameters;
 import org.polypheny.db.nodes.Node;
@@ -170,7 +161,7 @@
                             .collect( Collectors.toList() ),
                     storeInstance,
                     statement,
-                    SqlPlacementPropertyExtractor.fromNodeLists( catalogTable, placementPropertyMap )
+                    SqlPlacementPropertyExtractor.fromNodeLists( catalogEntity, placementPropertyMap )
             );
         } catch ( PlacementNotExistsException | UnknownReplicationStrategyException | UnknownPlacementStateException | UnknownPlacementPropertyException | InvalidPlacementPropertySpecification e ) {
             throw CoreUtil.newContextException(
