/*
 * Copyright 2019-2022 The Polypheny Project
 *
 * Licensed under the Apache License, Version 2.0 (the "License");
 * you may not use this file except in compliance with the License.
 * You may obtain a copy of the License at
 *
 * http://www.apache.org/licenses/LICENSE-2.0
 *
 * Unless required by applicable law or agreed to in writing, software
 * distributed under the License is distributed on an "AS IS" BASIS,
 * WITHOUT WARRANTIES OR CONDITIONS OF ANY KIND, either express or implied.
 * See the License for the specific language governing permissions and
 * limitations under the License.
 */


package org.polypheny.db.sql.sql.ddl.altertable;

import static org.polypheny.db.util.Static.RESOURCE;

import java.util.ArrayList;
import java.util.List;
import java.util.Objects;
import java.util.stream.Collectors;
import lombok.extern.slf4j.Slf4j;
import org.polypheny.db.adapter.AdapterManager;
import org.polypheny.db.adapter.DataStore;
import org.polypheny.db.catalog.Catalog;
import org.polypheny.db.catalog.Catalog.TableType;
import org.polypheny.db.catalog.entity.CatalogPartitionGroup;
import org.polypheny.db.catalog.entity.CatalogTable;
import org.polypheny.db.ddl.DdlManager;
import org.polypheny.db.ddl.exception.LastPlacementException;
import org.polypheny.db.languages.ParserPos;
import org.polypheny.db.languages.QueryParameters;
import org.polypheny.db.nodes.Node;
import org.polypheny.db.prepare.Context;
import org.polypheny.db.sql.sql.SqlIdentifier;
import org.polypheny.db.sql.sql.SqlNode;
import org.polypheny.db.sql.sql.SqlWriter;
import org.polypheny.db.sql.sql.ddl.SqlAlterTable;
import org.polypheny.db.transaction.Statement;
import org.polypheny.db.util.CoreUtil;
import org.polypheny.db.util.ImmutableNullableList;


/**
 * Parse tree for {@code ALTER TABLE name MODIFY PARTITIONS (partitionId [, partitionId]* ) } statement.
 */
@Slf4j
public class SqlAlterTableModifyPartitions extends SqlAlterTable {

    private final SqlIdentifier table;
    private final SqlIdentifier storeName;
    private final List<Integer> partitionGroupList;
    private final List<SqlIdentifier> partitionGroupNamesList;


    public SqlAlterTableModifyPartitions(
            ParserPos pos,
            SqlIdentifier table,
            SqlIdentifier storeName,
            List<Integer> partitionGroupList,
            List<SqlIdentifier> partitionGroupNamesList ) {
        super( pos );
        this.table = Objects.requireNonNull( table );
        this.storeName = Objects.requireNonNull( storeName );
        this.partitionGroupList = partitionGroupList;
        this.partitionGroupNamesList = partitionGroupNamesList; //May be null and can only be used in association with PARTITION BY and PARTITIONS
    }


    @Override
    public List<Node> getOperandList() {
        return ImmutableNullableList.of( table, storeName );
    }


    @Override
    public List<SqlNode> getSqlOperandList() {
        return ImmutableNullableList.of( table, storeName );
    }


    @Override
    public void unparse( SqlWriter writer, int leftPrec, int rightPrec ) {
        writer.keyword( "ALTER" );
        writer.keyword( "TABLE" );
        table.unparse( writer, leftPrec, rightPrec );
        writer.keyword( "MODIFY" );
        writer.keyword( "PARTITIONS" );
        writer.keyword( "ON" );
        writer.keyword( "STORE" );
        storeName.unparse( writer, leftPrec, rightPrec );
    }


    @Override
    public void execute( Context context, Statement statement, QueryParameters parameters ) {
        Catalog catalog = Catalog.getInstance();
        CatalogTable catalogTable = getCatalogTable( context, table );

        if ( catalogTable.tableType != TableType.TABLE ) {
            throw new RuntimeException( "Not possible to use ALTER TABLE because" + catalogTable.name + " is not a table." );
        }

        if ( !catalogTable.partitionProperty.isPartitioned ) {
            throw new RuntimeException( "Table '" + catalogTable.name + "' is not partitioned" );
        }

        long tableId = catalogTable.id;

        if ( partitionGroupList.isEmpty() && partitionGroupNamesList.isEmpty() ) {
            throw new RuntimeException( "Empty Partition Placement is not allowed for partitioned table '" + catalogTable.name + "'" );
        }

        DataStore storeInstance = AdapterManager.getInstance().getStore( storeName.getSimple() );
        if ( storeInstance == null ) {
            throw CoreUtil.newContextException(
                    storeName.getPos(),
                    RESOURCE.unknownStoreName( storeName.getSimple() ) );
        }
        int storeId = storeInstance.getAdapterId();
        // Check whether this placement already exists
        if ( !catalogTable.dataPlacements.contains( storeId ) ) {
            throw CoreUtil.newContextException(
                    storeName.getPos(),
                    RESOURCE.placementDoesNotExist( storeName.getSimple(), catalogTable.name ) );
        }

        List<Long> tempPartitionList = new ArrayList<>();

        // If index partitions are specified
        if ( !partitionGroupList.isEmpty() && partitionGroupNamesList.isEmpty() ) {
            //First convert specified index to correct partitionId
            for ( int partitionId : partitionGroupList ) {
                // Check if specified partition index is even part of table and if so get corresponding uniquePartId
                try {
                    tempPartitionList.add( catalogTable.partitionProperty.partitionGroupIds.get( partitionId ) );
                } catch ( IndexOutOfBoundsException e ) {
                    throw new RuntimeException( "Specified Partition-Index: '" + partitionId + "' is not part of table '"
                            + catalogTable.name + "', has only " + catalogTable.partitionProperty.numPartitionGroups + " partitions" );
                }
            }
        }
        // If name partitions are specified
        else if ( !partitionGroupNamesList.isEmpty() && partitionGroupList.isEmpty() ) {
            List<CatalogPartitionGroup> catalogPartitionGroups = catalog.getPartitionGroups( tableId );
            for ( String partitionName : partitionGroupNamesList.stream().map( Object::toString )
                    .collect( Collectors.toList() ) ) {
                boolean isPartOfTable = false;
                for ( CatalogPartitionGroup catalogPartitionGroup : catalogPartitionGroups ) {
                    if ( partitionName.equals( catalogPartitionGroup.partitionGroupName.toLowerCase() ) ) {
                        tempPartitionList.add( catalogPartitionGroup.id );
                        isPartOfTable = true;
                        break;
                    }
                }
                if ( !isPartOfTable ) {
                    throw new RuntimeException( "Specified Partition-Name: '" + partitionName + "' is not part of table '"
                            + catalogTable.name + "', has only " + catalog.getPartitionGroupNames( tableId ) + " partitions" );
                }
            }
        }

        // Check if in-memory dataPartitionPlacement Map should even be changed and therefore start costly partitioning
        // Avoid unnecessary partitioning when the placement is already partitioned in the same way it has been specified
        if ( tempPartitionList.equals( catalog.getPartitionGroupsOnDataPlacement( storeId, tableId ) ) ) {
            log.info( "The data placement for table: '{}' on store: '{}' already contains all specified partitions of statement: {}",
                    catalogTable.name, storeName, partitionGroupList );
            return;
        }
        // Update
        try {
            DdlManager.getInstance().modifyPartitionPlacement(
                    catalogTable,
                    tempPartitionList,
                    storeInstance,
                    statement
            );
        } catch ( LastPlacementException e ) {
<<<<<<< HEAD
            e.printStackTrace();
=======
            throw new RuntimeException( "Failed to execute requested partition modification. This change would remove one partition entirely from table '" + catalogTable.name + "'", e );
>>>>>>> eeaa97b7
        }
    }

}<|MERGE_RESOLUTION|>--- conflicted
+++ resolved
@@ -180,11 +180,7 @@
                     statement
             );
         } catch ( LastPlacementException e ) {
-<<<<<<< HEAD
-            e.printStackTrace();
-=======
             throw new RuntimeException( "Failed to execute requested partition modification. This change would remove one partition entirely from table '" + catalogTable.name + "'", e );
->>>>>>> eeaa97b7
         }
     }
 
